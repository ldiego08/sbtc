--- conflicted
+++ resolved
@@ -14,13 +14,8 @@
 
 ;; constants
 ;;
-<<<<<<< HEAD
 (define-constant err-forbidden (err u403))
 (define-constant err-bad-request (err u400))
-=======
-(define-constant err-invalid-caller (err u403))
-(define-constant err-not-token-owner (err u2))
->>>>>>> ec6eddb0
 
 ;; data vars
 ;;
@@ -29,7 +24,6 @@
 
 ;; public functions
 ;;
-<<<<<<< HEAD
 (define-public (set-new-owner (new-owner principal))
   (begin
     (asserts! (is-contract-owner) err-forbidden)
@@ -37,9 +31,7 @@
     (ok true))
 )
 
-=======
 ;; #[allow(unchecked_data)]
->>>>>>> ec6eddb0
 (define-public (set-bitcoin-wallet-public-key (public-key (buff 33)))
     (begin
         (try! (is-contract-owner))
@@ -50,15 +42,8 @@
 ;; #[allow(unchecked_data)]
 (define-public (set-contract-owner (new-owner principal))
     (begin
-<<<<<<< HEAD
         (asserts! (is-contract-owner) err-forbidden)
         (asserts! (> amount u0) err-bad-request)
-        ;; TODO #79: Assert deposit-txid exists on chain
-        (try! (ft-mint? sbtc amount dst))
-        (print {notification: "mint", payload: deposit-txid})
-        (ok true)
-=======
-        (try! (is-contract-owner))
         (ok (var-set contract-owner new-owner))
     )
 )
@@ -73,11 +58,11 @@
     (tree-depth uint)
     (block-header (buff 80)))
     (begin
-        (try! (is-contract-owner))
+        (asserts! (is-contract-owner) err-forbidden)
         (try! (verify-txid-exists-on-burn-chain deposit-txid burn-chain-height merkle-proof tx-index tree-depth block-header))
+        (ft-mint? sbtc amount destination)
         (print {notification: "mint", payload: deposit-txid})
-        (ft-mint? sbtc amount destination)
->>>>>>> ec6eddb0
+        (ok true)
     )
 )
 
@@ -91,31 +76,20 @@
     (tree-depth uint)
     (block-header (buff 80)))
     (begin
-<<<<<<< HEAD
         (asserts! (is-contract-owner) err-forbidden)
         (asserts! (> amount u0) err-bad-request)
-        ;; TODO #79: Assert withdraw-txid exists on chain
-        (try! (ft-burn? sbtc amount src))
+        (try! (verify-txid-exists-on-burn-chain withdraw-txid burn-chain-height merkle-proof tx-index tree-depth block-header))
+        (ft-burn? sbtc amount owner)
         (print {notification: "burn", payload: withdraw-txid})
-		(ok true)
-=======
-        (try! (is-contract-owner))
-        (try! (verify-txid-exists-on-burn-chain withdraw-txid burn-chain-height merkle-proof tx-index tree-depth block-header))
-        (print {notification: "burn", payload: withdraw-txid})
-        (ft-burn? sbtc amount owner)
->>>>>>> ec6eddb0
+    		(ok true)
     )
 )
 
 ;; #[allow(unchecked_data)]
 (define-public (transfer (amount uint) (sender principal) (recipient principal) (memo (optional (buff 34))))
 	(begin
-<<<<<<< HEAD
-		(asserts! (is-eq contract-caller sender) err-forbidden)
-        (asserts! (> amount u0) err-bad-request)
-=======
-		(asserts! (or (is-eq tx-sender sender) (is-eq contract-caller sender)) err-not-token-owner)
->>>>>>> ec6eddb0
+		(asserts! (is-contract-owner) err-forbidden)
+    (asserts! (> amount u0) err-bad-request)
 		(try! (ft-transfer? sbtc amount sender recipient))
 		(match memo to-print (print to-print) 0x)
 		(ok true)
@@ -159,13 +133,9 @@
 ;; private functions
 ;;
 (define-private (is-contract-owner)
-<<<<<<< HEAD
     (is-eq (var-get contract-owner) contract-caller)
-=======
-    (ok (asserts! (is-eq (var-get contract-owner) contract-caller) err-invalid-caller))
 )
 
 (define-read-only (verify-txid-exists-on-burn-chain (txid (buff 32)) (burn-chain-height uint) (merkle-proof (list 14 (buff 32))) (tx-index uint) (tree-depth uint) (block-header (buff 80)))
     (contract-call? .clarity-bitcoin-mini was-txid-mined burn-chain-height txid block-header { tx-index: tx-index, hashes: merkle-proof, tree-depth: tree-depth})
->>>>>>> ec6eddb0
 )