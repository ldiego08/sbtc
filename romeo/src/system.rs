//! System

use std::fs::create_dir_all;

use bdk::bitcoin::Txid as BitcoinTxId;
use blockstack_lib::burnchains::Txid as StacksTxId;
use blockstack_lib::chainstate::stacks::TransactionContractCall;
use blockstack_lib::vm::types::ASCIIData;

use blockstack_lib::vm::ClarityName;
use tokio::fs::File;
use tokio::fs::OpenOptions;
use tokio::io::AsyncBufReadExt;
use tokio::io::AsyncWriteExt;
use tokio::io::BufReader;
use tokio::io::BufWriter;

use blockstack_lib::chainstate::stacks::StacksTransaction;
use blockstack_lib::chainstate::stacks::TransactionAuth;
use blockstack_lib::chainstate::stacks::TransactionPayload;
use blockstack_lib::chainstate::stacks::TransactionSmartContract;
use blockstack_lib::chainstate::stacks::TransactionSpendingCondition;
use blockstack_lib::chainstate::stacks::TransactionVersion;
use blockstack_lib::vm::types::Value;

use blockstack_lib::util_lib::strings::StacksString;
use tokio::sync::mpsc;
use tokio::task::JoinHandle;
use tracing::debug;
use tracing::trace;

use crate::bitcoin_client::BitcoinClient;
use crate::config::Config;
use crate::event::Event;
use crate::proof_data::ProofData;
use crate::stacks_client::LockedClient;
use crate::stacks_client::StacksClient;
use crate::state;
use crate::state::DepositInfo;
use crate::task::Task;

/// The main run loop of this system.
/// This function feeds all events to the `state::update` function and spawns all tasks returned from this function.
///
/// The system is bootstrapped by emitting the CreateAssetContract task.
pub async fn run(config: Config) {
    let (tx, mut rx) = mpsc::channel::<Event>(128); // TODO: Make capacity configurable
    let bitcoin_client = BitcoinClient::new(config.bitcoin_node_url.as_str(), config.private_key)
        .expect("Failed to instantiate bitcoin client");
    let stacks_client: LockedClient =
        StacksClient::new(config.clone(), reqwest::Client::new()).into();

    tracing::debug!("Starting replay of persisted events");
    let (mut storage, mut state) = Storage::load_and_replay(&config, state::State::default()).await;
    tracing::debug!("Replay finished with state: {:?}", state);

    let bootstrap_task = state::bootstrap(&state);

    // Bootstrap
    spawn(
        config.clone(),
        bitcoin_client.clone(),
        stacks_client.clone(),
        bootstrap_task,
        tx.clone(),
    );

    while let Some(event) = rx.recv().await {
        storage.record(&event).await;

        let (next_state, tasks) = state::update(&config, state, event);

        trace!("State: {}", serde_json::to_string(&next_state).unwrap());

        for task in tasks {
            spawn(
                config.clone(),
                bitcoin_client.clone(),
                stacks_client.clone(),
                task,
                tx.clone(),
            );
        }

        state = next_state;
    }
}

struct Storage(BufWriter<File>);

impl Storage {
    async fn load_and_replay(config: &Config, mut state: state::State) -> (Self, state::State) {
        create_dir_all(&config.state_directory).unwrap();

        let mut file = OpenOptions::new()
            .create(true)
            .read(true)
            .write(true)
            .append(true)
            .open(config.state_directory.join("log.ndjson"))
            .await
            .unwrap();

        let mut r = BufReader::new(&mut file).lines();

        while let Some(line) = r.next_line().await.unwrap() {
            let event: Event = serde_json::from_str(&line).unwrap();
            state = state::update(config, state, event).0;
        }

        (Self(BufWriter::new(file)), state)
    }

    async fn record(&mut self, event: &Event) {
        let bytes = serde_json::to_vec(event).unwrap();
        self.0.write_all(&bytes).await.unwrap();
        self.0.write_all(b"\n").await.unwrap();
        self.0.flush().await.unwrap();
    }
}

#[tracing::instrument(skip(config, stacks_client, result))]
fn spawn(
    config: Config,
    bitcoin_client: BitcoinClient,
    stacks_client: LockedClient,
    task: Task,
    result: mpsc::Sender<Event>,
) -> JoinHandle<()> {
    debug!("Spawning task");

    tokio::task::spawn(async move {
        let event = run_task(&config, bitcoin_client, stacks_client, task).await;
        result.send(event).await.expect("Failed to return event");
    })
}

async fn run_task(
    config: &Config,
    bitcoin_client: BitcoinClient,
    stacks_client: LockedClient,
    task: Task,
) -> Event {
    match task {
        Task::CreateAssetContract => deploy_asset_contract(config, stacks_client).await,
<<<<<<< HEAD
        Task::CreateMint(deposit_info) => {
            mint_asset(config, bitcoin_client, stacks_client, deposit_info).await
        }
=======
        Task::CreateMint(deposit_info) => mint_asset(config, stacks_client, deposit_info).await,
>>>>>>> c8a7891b
        Task::CheckBitcoinTransactionStatus(txid) => {
            check_bitcoin_transaction_status(config, txid).await
        }
        Task::CheckStacksTransactionStatus(txid) => {
            check_stacks_transaction_status(stacks_client, txid).await
        }
        Task::FetchBitcoinBlock(block_height) => {
            fetch_bitcoin_block(bitcoin_client, block_height).await
        }
        _ => panic!(),
    }
}

async fn deploy_asset_contract(config: &Config, client: LockedClient) -> Event {
    let contract_bytes = tokio::fs::read_to_string(&config.contract).await.unwrap();

    let tx_auth = TransactionAuth::Standard(
        TransactionSpendingCondition::new_singlesig_p2pkh(config.stacks_public_key()).unwrap(),
    );
    let tx_payload = TransactionPayload::SmartContract(
        TransactionSmartContract {
            name: config.contract_name.clone(),
            code_body: StacksString::from_string(&contract_bytes).unwrap(),
        },
        None,
    );

    let tx = StacksTransaction::new(TransactionVersion::Testnet, tx_auth, tx_payload);

    let txid = client
        .lock()
        .await
        .sign_and_broadcast(tx)
        .await
        .expect("Unable to sign and broadcast the asset contract deployment transaction");

    Event::AssetContractCreated(txid)
}

async fn mint_asset(
    config: &Config,
    bitcoin_client: BitcoinClient,
    stacks_client: LockedClient,
    deposit_info: DepositInfo,
) -> Event {
    let block = bitcoin_client
        .fetch_block(deposit_info.block_height)
        .await
        .unwrap();
    let index = block
        .txdata
        .iter()
        .position(|tx| tx.txid() == deposit_info.txid)
        .unwrap();
    let _proof_data = ProofData::from_block_and_index(&block, index);

    let tx_auth = TransactionAuth::Standard(
        TransactionSpendingCondition::new_singlesig_p2pkh(config.stacks_public_key()).unwrap(),
    );

    let function_args = vec![
        Value::UInt(deposit_info.amount as u128),
        Value::from(deposit_info.recipient.clone()),
        Value::from(ASCIIData {
            data: deposit_info.txid.to_string().as_bytes().to_vec(),
        }),
    ];

    let tx_payload = TransactionPayload::ContractCall(TransactionContractCall {
        address: config.stacks_address(),
        contract_name: config.contract_name.clone(),
<<<<<<< HEAD
        function_name: ClarityName::from("mint!"),
=======
        function_name: ClarityName::from("mint"),
>>>>>>> c8a7891b
        function_args,
    });

    let tx = StacksTransaction::new(TransactionVersion::Testnet, tx_auth, tx_payload);

    let txid = stacks_client
        .lock()
        .await
        .sign_and_broadcast(tx)
        .await
        .expect("Unable to sign and broadcast the mint transaction");

    Event::MintCreated(deposit_info, txid)
}

async fn check_bitcoin_transaction_status(_config: &Config, _txid: BitcoinTxId) -> Event {
    todo!();
}

async fn check_stacks_transaction_status(client: LockedClient, txid: StacksTxId) -> Event {
    let status = client
        .lock()
        .await
        .get_transation_status(txid)
        .await
        .expect("Could not get transaction status");

    Event::StacksTransactionUpdate(txid, status)
}

async fn fetch_bitcoin_block(client: BitcoinClient, block_height: Option<u32>) -> Event {
    let block_height = if let Some(height) = block_height {
        height
    } else {
        client
            .get_height()
            .await
            .expect("Failed to get bitcoin block height")
    };

    let block = client
        .fetch_block(block_height)
        .await
        .expect("Failed to fetch block");

    Event::BitcoinBlock(block)
}

#[cfg(test)]
mod tests {
    use std::str::FromStr;

    use bdk::bitcoin::hashes::sha256d::Hash;
    use blockstack_lib::{
        address::{AddressHashMode, C32_ADDRESS_VERSION_TESTNET_SINGLESIG},
        types::chainstate::StacksAddress,
        vm::types::{PrincipalData, StandardPrincipalData},
    };

    use super::*;

    #[tokio::test(flavor = "multi_thread", worker_threads = 1)]
    #[ignore]
    async fn broadcast_mint_transation() {
        let config = Config::from_path("testing/config.json").expect("Failed to find config file");

        let http_client = reqwest::Client::new();
        let bitcoin_client =
            BitcoinClient::new(config.bitcoin_node_url.as_str(), config.private_key).unwrap();
        let stacks_client = StacksClient::new(config.clone(), http_client).into();

        let addr = StacksAddress::from_public_keys(
            C32_ADDRESS_VERSION_TESTNET_SINGLESIG,
            &AddressHashMode::SerializeP2PKH,
            1,
            &vec![config.stacks_public_key()],
        )
        .unwrap();

        let recipient = PrincipalData::Standard(StandardPrincipalData(addr.version, addr.bytes.0));

        let addr = StacksAddress::from_public_keys(
            C32_ADDRESS_VERSION_TESTNET_SINGLESIG,
            &AddressHashMode::SerializeP2PKH,
            1,
            &vec![config.stacks_public_key()],
        )
        .unwrap();

        let recipient = PrincipalData::Standard(StandardPrincipalData(addr.version, addr.bytes.0));

        let deposit_info = DepositInfo {
            txid: BitcoinTxId::from_hash(
                Hash::from_str("7108a2826a070553e2b6c95b8c0a09d3a92100740c172754d68605495a4ed0cf")
                    .unwrap(),
            ),
            amount: 100,
            recipient,
            block_height: 2475303,
        };

        mint_asset(&config, bitcoin_client, stacks_client, deposit_info).await;
    }
}<|MERGE_RESOLUTION|>--- conflicted
+++ resolved
@@ -143,13 +143,9 @@
 ) -> Event {
     match task {
         Task::CreateAssetContract => deploy_asset_contract(config, stacks_client).await,
-<<<<<<< HEAD
         Task::CreateMint(deposit_info) => {
             mint_asset(config, bitcoin_client, stacks_client, deposit_info).await
         }
-=======
-        Task::CreateMint(deposit_info) => mint_asset(config, stacks_client, deposit_info).await,
->>>>>>> c8a7891b
         Task::CheckBitcoinTransactionStatus(txid) => {
             check_bitcoin_transaction_status(config, txid).await
         }
@@ -221,11 +217,7 @@
     let tx_payload = TransactionPayload::ContractCall(TransactionContractCall {
         address: config.stacks_address(),
         contract_name: config.contract_name.clone(),
-<<<<<<< HEAD
-        function_name: ClarityName::from("mint!"),
-=======
         function_name: ClarityName::from("mint"),
->>>>>>> c8a7891b
         function_args,
     });
 
@@ -307,16 +299,6 @@
 
         let recipient = PrincipalData::Standard(StandardPrincipalData(addr.version, addr.bytes.0));
 
-        let addr = StacksAddress::from_public_keys(
-            C32_ADDRESS_VERSION_TESTNET_SINGLESIG,
-            &AddressHashMode::SerializeP2PKH,
-            1,
-            &vec![config.stacks_public_key()],
-        )
-        .unwrap();
-
-        let recipient = PrincipalData::Standard(StandardPrincipalData(addr.version, addr.bytes.0));
-
         let deposit_info = DepositInfo {
             txid: BitcoinTxId::from_hash(
                 Hash::from_str("7108a2826a070553e2b6c95b8c0a09d3a92100740c172754d68605495a4ed0cf")
